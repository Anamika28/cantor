/*
 * Copyright (c) 2020, Salesforce.com, Inc.
 * All rights reserved.
 * SPDX-License-Identifier: BSD-3-Clause
 * For full license text, see the LICENSE file in the repo root or https://opensource.org/licenses/BSD-3-Clause
 */

package com.salesforce.cantor.archive.file;

import com.google.protobuf.ByteString;
import com.salesforce.cantor.Objects;
import com.salesforce.cantor.archive.ObjectsChunk;
import com.salesforce.cantor.misc.archivable.ObjectsArchiver;
import org.apache.commons.compress.archivers.ArchiveEntry;
import org.apache.commons.compress.archivers.ArchiveInputStream;
import org.apache.commons.compress.archivers.ArchiveOutputStream;
import org.slf4j.Logger;
import org.slf4j.LoggerFactory;

import java.io.IOException;
import java.nio.file.Path;
import java.util.Collection;
import java.util.Map;

public class ObjectsArchiverOnFile extends AbstractBaseArchiverOnFile implements ObjectsArchiver {
    private static final Logger logger = LoggerFactory.getLogger(ObjectsArchiverOnFile.class);
    protected static final String archivePathFormat = "/archive-objects-%s";

<<<<<<< HEAD
    public static final int CHUNK_SIZE = 1_000;
=======
    public static final int maxChunkSize = 1_000;
>>>>>>> 88daabbe

    public ObjectsArchiverOnFile(final String baseDirectory) {
        super(baseDirectory);
    }

    @Override
    public void archive(final Objects objects, final String namespace) throws IOException {
        final Path destination = getFileArchive(namespace);
        checkArchiveArguments(objects, namespace, destination);
        doArchive(objects, namespace, destination);
    }

    @Override
    public void restore(final Objects objects, final String namespace) throws IOException {
        final Path archiveFile = getFileArchive(namespace);
        checkRestoreArguments(objects, namespace, archiveFile);
        doRestore(objects, namespace, archiveFile);
    }

    public void doArchive(final Objects objects, final String namespace, final Path destination) throws IOException {
        try (final ArchiveOutputStream archive = getArchiveOutputStream(destination)) {
            // get objects to archive in chunks in case of large namespaces
            int start = 0;
            Collection<String> keys = objects.keys(namespace, start, CHUNK_SIZE);
            while (!keys.isEmpty()) {
                final Map<String, byte[]> chunk = objects.get(namespace, keys);
                final int end = start + chunk.size();
                final String name = String.format("objects-%s-%s-%s", namespace, start, end);
                // store chunks as tar archives so we can restore them in chunks too
                writeArchiveEntry(archive, name, getBytes(chunk));
                logger.info("archived {} objects ({}-{}) into chunk '{}'", chunk.size(), start, end, name);
                start = end;
                keys = objects.keys(namespace, start, CHUNK_SIZE);
            }
        }
    }

    public void doRestore(final Objects objects, final String namespace, final Path archiveFile) throws IOException {
        // create the namespace, in case the user hasn't already
        objects.create(namespace);
        try (final ArchiveInputStream archive = getArchiveInputStream(archiveFile)) {
            ArchiveEntry entry;
            int total = 0;
            while ((entry = archive.getNextEntry()) != null) {
                final ObjectsChunk chunk = ObjectsChunk.parseFrom(archive);
                for (final Map.Entry<String, ByteString> chunkEntry : chunk.getObjectsMap().entrySet()) {
                    objects.store(namespace, chunkEntry.getKey(), chunkEntry.getValue().toByteArray());
                }
                logger.info("read {} objects from chunk {} ({} bytes) into {}", chunk.getObjectsCount(), entry.getName(), entry.getSize(), objects);
                total += chunk.getObjectsCount();
            }
            logger.info("restored {} objects into namespace '{}' from archive file {}", total, namespace, archiveFile);
        }
    }

    private byte[] getBytes(final Map<String, byte[]> chunk) {
        final ObjectsChunk.Builder builder = ObjectsChunk.newBuilder();
        // have to convert all byte arrays into proto byte strings
        for (final Map.Entry<String, byte[]> entry : chunk.entrySet()) {
            builder.putObjects(entry.getKey(), ByteString.copyFrom(entry.getValue()));
        }
        return builder.build().toByteArray();
    }

    public Path getFileArchive(final String namespace) {
        return getFile(archivePathFormat, namespace);
    }
}<|MERGE_RESOLUTION|>--- conflicted
+++ resolved
@@ -26,11 +26,7 @@
     private static final Logger logger = LoggerFactory.getLogger(ObjectsArchiverOnFile.class);
     protected static final String archivePathFormat = "/archive-objects-%s";
 
-<<<<<<< HEAD
-    public static final int CHUNK_SIZE = 1_000;
-=======
-    public static final int maxChunkSize = 1_000;
->>>>>>> 88daabbe
+    public static final int chunkSize = 1_000;
 
     public ObjectsArchiverOnFile(final String baseDirectory) {
         super(baseDirectory);
@@ -54,7 +50,7 @@
         try (final ArchiveOutputStream archive = getArchiveOutputStream(destination)) {
             // get objects to archive in chunks in case of large namespaces
             int start = 0;
-            Collection<String> keys = objects.keys(namespace, start, CHUNK_SIZE);
+            Collection<String> keys = objects.keys(namespace, start, chunkSize);
             while (!keys.isEmpty()) {
                 final Map<String, byte[]> chunk = objects.get(namespace, keys);
                 final int end = start + chunk.size();
@@ -63,7 +59,7 @@
                 writeArchiveEntry(archive, name, getBytes(chunk));
                 logger.info("archived {} objects ({}-{}) into chunk '{}'", chunk.size(), start, end, name);
                 start = end;
-                keys = objects.keys(namespace, start, CHUNK_SIZE);
+                keys = objects.keys(namespace, start, chunkSize);
             }
         }
     }
